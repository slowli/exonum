// Copyright 2017 The Exonum Team
//
// Licensed under the Apache License, Version 2.0 (the "License");
// you may not use this file except in compliance with the License.
// You may obtain a copy of the License at
//
//   http://www.apache.org/licenses/LICENSE-2.0
//
// Unless required by applicable law or agreed to in writing, software
// distributed under the License is distributed on an "AS IS" BASIS,
// WITHOUT WARRANTIES OR CONDITIONS OF ANY KIND, either express or implied.
// See the License for the specific language governing permissions and
// limitations under the License.

#![feature(test)]
#![allow(dead_code)]

#[macro_use]
extern crate exonum;
extern crate futures;
extern crate tempdir;
extern crate test;

#[cfg(test)]
mod tests {
    use std::collections::BTreeMap;

    use tempdir::TempDir;
    use futures::sync::mpsc;
    use test::Bencher;
<<<<<<< HEAD
    use exonum::storage::{Database, Fork, Patch, ProofMapIndex, StorageValue, RocksDB,
                          RocksDBOptions};
    use exonum::blockchain::{Blockchain, Transaction, TransactionResult, TransactionValue};
    use exonum::crypto::{gen_keypair, Hash, PublicKey, SecretKey};
=======
    use exonum::storage::{Database, Fork, Patch, ProofMapIndex, RocksDB, RocksDBOptions};
    use exonum::blockchain::{Blockchain, Transaction};
    use exonum::crypto::{gen_keypair, CryptoHash, Hash, PublicKey, SecretKey};
>>>>>>> a7716ca3
    use exonum::messages::Message;
    use exonum::helpers::{Height, ValidatorId};
    use exonum::node::ApiSender;

    fn create_blockchain(db: Box<Database>) -> Blockchain {
        let dummy_channel = mpsc::channel(1);
        let dummy_keypair = (PublicKey::zero(), SecretKey::zero());
        Blockchain::new(
            db,
            Vec::new(),
            dummy_keypair.0,
            dummy_keypair.1,
            ApiSender::new(dummy_channel.0),
        )
    }

    fn execute_timestamping(db: Box<Database>, b: &mut Bencher) {
        let mut blockchain = create_blockchain(db);

        message! {
            struct Tx {
                const TYPE = 1;
                const ID = 0;

                from: &PublicKey,
                data: &Hash,
            }
        }

        impl Transaction for Tx {
            fn verify(&self) -> bool {
                self.verify_signature(self.from())
            }

            fn execute(&self, _: &mut Fork) -> TransactionResult {
                Ok(TransactionValue::Success)
            }
        }

        fn prepare_txs(height: u64, count: u64) -> (Vec<Hash>, BTreeMap<Hash, Box<Transaction>>) {
            let (pub_key, sec_key) = gen_keypair();
            let mut txs = Vec::new();
            let mut pool = BTreeMap::new();
            for i in (height * count)..((height + 1) * count) {
                let tx = Tx::new(&pub_key, &i.hash(), &sec_key);
                let tx_hash = Transaction::hash(&tx);
                txs.push(tx_hash);
                pool.insert(tx_hash, Box::new(tx) as Box<Transaction>);
            }
            (txs, pool)
        }

        fn execute_block(
            blockchain: &Blockchain,
            height: u64,
            txs: &[Hash],
            pool: &BTreeMap<Hash, Box<Transaction>>,
        ) -> Patch {
            blockchain
                .create_patch(ValidatorId::zero(), Height(height), txs, pool)
                .1
        }

        for i in 0..100 {
            let (txs, pool) = prepare_txs(i, 1000);
            let patch = execute_block(&blockchain, i, &txs, &pool);
            blockchain.merge(patch).unwrap();
        }

        let (txs, pool) = prepare_txs(100, 1000);

        b.iter(|| execute_block(&blockchain, 100, &txs, &pool));
    }

    fn execute_cryptocurrency(db: Box<Database>, b: &mut Bencher) {
        let mut blockchain = create_blockchain(db);

        message! {
            struct Tx {
                const TYPE = 1;
                const ID = 0;

                from: &PublicKey,
                to: &PublicKey,
            }
        }

        impl Transaction for Tx {
            fn verify(&self) -> bool {
                self.verify_signature(self.from())
            }

            fn execute(&self, fork: &mut Fork) -> TransactionResult {
                let mut index = ProofMapIndex::new("balances_txs", fork);
                let from_balance = index.get(self.from()).unwrap_or(0u64);
                let to_balance = index.get(self.to()).unwrap_or(0u64);
                index.put(self.from(), from_balance - 1);
                index.put(self.to(), to_balance + 1);
                Ok(TransactionValue::Success)
            }
        }

        let mut keys = Vec::new();

        for _ in 0..10_000 {
            keys.push(gen_keypair());
        }

        fn prepare_txs(
            height: u64,
            count: u64,
            keys: &[(PublicKey, SecretKey)],
        ) -> (Vec<Hash>, BTreeMap<Hash, Box<Transaction>>) {
            let mut txs = Vec::new();
            let mut pool = BTreeMap::new();
            for i in (height * count)..((height + 1) * count) {
                let tx = Tx::new(
                    &keys[i as usize % 10_000].0,
                    &keys[(i as usize + 3_456) % 10_000].0,
                    &keys[i as usize % 10_000].1,
                );
                let tx_hash = Transaction::hash(&tx);
                txs.push(tx_hash);
                pool.insert(tx_hash, Box::new(tx) as Box<Transaction>);
            }
            (txs, pool)
        }

        fn execute_block(
            blockchain: &Blockchain,
            height: u64,
            txs: &[Hash],
            pool: &BTreeMap<Hash, Box<Transaction>>,
        ) -> Patch {
            blockchain
                .create_patch(ValidatorId::zero(), Height(height), txs, pool)
                .1
        }

        for i in 0..100 {
            let (txs, pool) = prepare_txs(i, 1000, &keys);
            let patch = execute_block(&blockchain, i, &txs, &pool);
            blockchain.merge(patch).unwrap();
        }

        let (txs, pool) = prepare_txs(100, 1000, &keys);

        b.iter(|| execute_block(&blockchain, 100, &txs, &pool));
    }

    fn create_rocksdb(tempdir: &TempDir) -> Box<Database> {
        let mut options = RocksDBOptions::default();
        options.create_if_missing(true);
        let db = Box::new(RocksDB::open(tempdir.path(), &options).unwrap());
        db as Box<Database>
    }

    #[bench]
    fn bench_execute_block_timestamping_rocksdb(b: &mut Bencher) {
        let tempdir = TempDir::new("exonum").unwrap();
        let db = create_rocksdb(&tempdir);
        execute_timestamping(db, b)
    }

    #[bench]
    fn bench_execute_block_cryptocurrency_rocksdb(b: &mut Bencher) {
        let tempdir = TempDir::new("exonum").unwrap();
        let db = create_rocksdb(&tempdir);
        execute_cryptocurrency(db, b)
    }
}<|MERGE_RESOLUTION|>--- conflicted
+++ resolved
@@ -28,16 +28,9 @@
     use tempdir::TempDir;
     use futures::sync::mpsc;
     use test::Bencher;
-<<<<<<< HEAD
-    use exonum::storage::{Database, Fork, Patch, ProofMapIndex, StorageValue, RocksDB,
-                          RocksDBOptions};
+    use exonum::storage::{Database, Fork, Patch, ProofMapIndex, RocksDB, RocksDBOptions};
     use exonum::blockchain::{Blockchain, Transaction, TransactionResult, TransactionValue};
-    use exonum::crypto::{gen_keypair, Hash, PublicKey, SecretKey};
-=======
-    use exonum::storage::{Database, Fork, Patch, ProofMapIndex, RocksDB, RocksDBOptions};
-    use exonum::blockchain::{Blockchain, Transaction};
     use exonum::crypto::{gen_keypair, CryptoHash, Hash, PublicKey, SecretKey};
->>>>>>> a7716ca3
     use exonum::messages::Message;
     use exonum::helpers::{Height, ValidatorId};
     use exonum::node::ApiSender;
