--- conflicted
+++ resolved
@@ -59,13 +59,11 @@
 
 - `storage::Error` implements `failure::Fail` instead of `std::error::Error`. (#474)
 
-<<<<<<< HEAD
-- Removed the `'static` bound from the return value
-  of the `blockchain::Service::service_name()` method. (#485)
-=======
 - `CryptoHash` for `()` now correctly calculates a hash of an empty byte array
   instead of returning `Hash::zero()`. (#483)
->>>>>>> 155fe4ed
+  
+- Removed the `'static` bound from the return value of the
+  `blockchain::Service::service_name()` method. (#485)
 
 ### New features
 
