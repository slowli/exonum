// Copyright 2017 The Exonum Team
//
// Licensed under the Apache License, Version 2.0 (the "License");
// you may not use this file except in compliance with the License.
// You may obtain a copy of the License at
//
//   http://www.apache.org/licenses/LICENSE-2.0
//
// Unless required by applicable law or agreed to in writing, software
// distributed under the License is distributed on an "AS IS" BASIS,
// WITHOUT WARRANTIES OR CONDITIONS OF ANY KIND, either express or implied.
// See the License for the specific language governing permissions and
// limitations under the License.

use std::io;

use bytes::BytesMut;
use byteorder::{LittleEndian, ByteOrder};
use tokio_io::codec::{Decoder, Encoder};

use messages::{HEADER_LENGTH, MessageBuffer, RawMessage};
use super::error::other_error;

#[derive(Debug)]
pub struct MessagesCodec {
    /// Maximum message length (in bytes), gets populated from `ConsensusConfig`.
    max_message_len: u32,
}

impl MessagesCodec {
    pub fn new(max_message_len: u32) -> MessagesCodec {
        MessagesCodec { max_message_len }
    }
}

impl Decoder for MessagesCodec {
    type Item = RawMessage;
    type Error = io::Error;

    fn decode(&mut self, buf: &mut BytesMut) -> Result<Option<Self::Item>, io::Error> {
        // Read header
        if buf.len() < HEADER_LENGTH {
            return Ok(None);
        }
        // Check payload len
        let total_len = LittleEndian::read_u32(&buf[6..10]) as usize;
<<<<<<< HEAD

        if total_len > MAX_MESSAGE_LEN {
=======
        if total_len as u32 > self.max_message_len {
>>>>>>> 27b1741f
            return Err(other_error(format!(
                "Received message is too long: {}, maximum allowed length is {} bytes",
                total_len,
                self.max_message_len,
            )));
        }
        if total_len < HEADER_LENGTH {
            return Err(other_error(format!(
                "Received malicious message with insufficient \
                size in header: {}, expected header size {}",
                total_len,
                HEADER_LENGTH
            )));
        }
        // Read message
        if buf.len() >= total_len {
            let data = buf.split_to(total_len).to_vec();
            let raw = RawMessage::new(MessageBuffer::from_vec(data));
            return Ok(Some(raw));
        }
        Ok(None)
    }
}

impl Encoder for MessagesCodec {
    type Item = RawMessage;
    type Error = io::Error;

    fn encode(&mut self, msg: Self::Item, buf: &mut BytesMut) -> io::Result<()> {
        buf.extend_from_slice(msg.as_ref());
        Ok(())
    }
}

#[cfg(test)]
mod test {
    use super::MessagesCodec;

    use messages::{MessageBuffer, RawMessage};
    use bytes::BytesMut;
    use tokio_io::codec::Decoder;
    #[test]
    fn decode_message_valid_header_size() {
        let data = vec![0u8, 0, 0, 0, 0, 0, 10, 0, 0, 0];
        let mut bytes: BytesMut = data.as_slice().into();
        let mut codec = MessagesCodec;
        match codec.decode(&mut bytes) {
            Ok(Some(ref r)) if r == &RawMessage::new(MessageBuffer::from_vec(data)) => {}
            _ => panic!("Wrong input"),
        };
    }

    #[test]
    fn decode_message_small_size_in_header() {
        let data = vec![0u8, 0, 0, 0, 0, 0, 0, 0, 0, 0];
        let mut bytes: BytesMut = data.as_slice().into();
        let mut codec = MessagesCodec;
        assert!(codec.decode(&mut bytes).is_err());
    }
}<|MERGE_RESOLUTION|>--- conflicted
+++ resolved
@@ -44,18 +44,15 @@
         }
         // Check payload len
         let total_len = LittleEndian::read_u32(&buf[6..10]) as usize;
-<<<<<<< HEAD
 
-        if total_len > MAX_MESSAGE_LEN {
-=======
         if total_len as u32 > self.max_message_len {
->>>>>>> 27b1741f
             return Err(other_error(format!(
                 "Received message is too long: {}, maximum allowed length is {} bytes",
                 total_len,
                 self.max_message_len,
             )));
         }
+
         if total_len < HEADER_LENGTH {
             return Err(other_error(format!(
                 "Received malicious message with insufficient \
@@ -64,6 +61,7 @@
                 HEADER_LENGTH
             )));
         }
+
         // Read message
         if buf.len() >= total_len {
             let data = buf.split_to(total_len).to_vec();
