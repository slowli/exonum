// Copyright 2017 The Exonum Team
//
// Licensed under the Apache License, Version 2.0 (the "License");
// you may not use this file except in compliance with the License.
// You may obtain a copy of the License at
//
//   http://www.apache.org/licenses/LICENSE-2.0
//
// Unless required by applicable law or agreed to in writing, software
// distributed under the License is distributed on an "AS IS" BASIS,
// WITHOUT WARRANTIES OR CONDITIONS OF ANY KIND, either express or implied.
// See the License for the specific language governing permissions and
// limitations under the License.

//! An implementation of key-value map.

use std::marker::PhantomData;
use std::borrow::Borrow;

use super::{BaseIndex, BaseIndexIter, Snapshot, Fork, StorageKey, StorageValue};

/// A map of keys and values.
///
/// `MapIndex` requires that the keys implement the [`StorageKey`] trait and the values implement
/// [`StorageValue`] trait.
/// [`StorageKey`]: ../trait.StorageKey.html
/// [`StorageValue`]: ../trait.StorageValue.html
#[derive(Debug)]
pub struct MapIndex<T, K, V> {
    base: BaseIndex<T>,
    _k: PhantomData<K>,
    _v: PhantomData<V>,
}

/// An iterator over the entries of a `MapIndex`.
///
/// This struct is created by the [`iter`] or
/// [`iter_from`] methods on [`MapIndex`]. See its documentation for more.
///
/// [`iter`]: struct.MapIndex.html#method.iter
/// [`iter_from`]: struct.MapIndex.html#method.iter_from
/// [`MapIndex`]: struct.MapIndex.html
#[derive(Debug)]
pub struct MapIndexIter<'a, K, V> {
    base_iter: BaseIndexIter<'a, K, V>,
}

/// An iterator over the keys of a `MapIndex`.
///
/// This struct is created by the [`keys`] or
/// [`keys_from`] methods on [`MapIndex`]. See its documentation for more.
///
/// [`keys`]: struct.MapIndex.html#method.keys
/// [`keys_from`]: struct.MapIndex.html#method.keys_from
/// [`MapIndex`]: struct.MapIndex.html
#[derive(Debug)]
pub struct MapIndexKeys<'a, K> {
    base_iter: BaseIndexIter<'a, K, ()>,
}

/// An iterator over the values of a `MapIndex`.
///
/// This struct is created by the [`values`] or
/// [`values_from`] methods on [`MapIndex`]. See its documentation for more.
///
/// [`values`]: struct.MapIndex.html#method.values
/// [`values_from`]: struct.MapIndex.html#method.values_from
/// [`MapIndex`]: struct.MapIndex.html
#[derive(Debug)]
pub struct MapIndexValues<'a, V> {
    base_iter: BaseIndexIter<'a, (), V>,
}

impl<T, K, V> MapIndex<T, K, V> {
    /// Creates a new index representation based on the name and storage view.
    ///
    /// Storage view can be specified as [`&Snapshot`] or [`&mut Fork`]. In the first case only
    /// immutable methods are available. In the second case both immutable and mutable methods are
    /// available.
    /// [`&Snapshot`]: ../trait.Snapshot.html
    /// [`&mut Fork`]: ../struct.Fork.html
    ///
    /// # Examples
    ///
    /// ```
    /// use exonum::storage::{MemoryDB, Database, MapIndex};
    ///
    /// let db = MemoryDB::new();
    /// let name = "name";
    /// let snapshot = db.snapshot();
    /// let index: MapIndex<_, u8, u8> = MapIndex::new(name, &snapshot);
    /// # drop(index);
    /// ```
    pub fn new<S: AsRef<str>>(name: S, view: T) -> Self {
        MapIndex {
            base: BaseIndex::new(name, view),
            _k: PhantomData,
            _v: PhantomData,
        }
    }

    /// Creates a new index representation based on the name, common prefix of its keys
    /// and storage view.
    ///
    /// Storage view can be specified as [`&Snapshot`] or [`&mut Fork`]. In the first case only
    /// immutable methods are available. In the second case both immutable and mutable methods are
    /// available.
    /// [`&Snapshot`]: ../trait.Snapshot.html
    /// [`&mut Fork`]: ../struct.Fork.html
    ///
    /// # Examples
    ///
    /// ```
    /// use exonum::storage::{MemoryDB, Database, MapIndex};
    ///
    /// let db = MemoryDB::new();
    /// let name = "name";
    /// let prefix = vec![01];
    ///
    /// let snapshot = db.snapshot();
    /// let index: MapIndex<_, u8, u8> = MapIndex::with_prefix(name, prefix, &snapshot);
    /// # drop(index);
    /// ```
    pub fn with_prefix<S: AsRef<str>>(name: S, prefix: Vec<u8>, view: T) -> Self {
        MapIndex {
            base: BaseIndex::with_prefix(name, prefix, view),
            _k: PhantomData,
            _v: PhantomData,
        }
    }
}

impl<T, K, V> MapIndex<T, K, V>
where
    T: AsRef<Snapshot>,
    K: StorageKey,
    V: StorageValue,
{
    /// Returns a value corresponding to the key.
    ///
    /// # Examples
    ///
    /// ```
    /// use exonum::storage::{MemoryDB, Database, MapIndex};
    ///
    /// let db = MemoryDB::new();
    /// let name = "name";
    /// let mut fork = db.fork();
    /// let mut index = MapIndex::new(name, &mut fork);
    /// assert!(index.get(&1).is_none());
    ///
    /// index.put(&1, 2);
    /// assert_eq!(Some(2), index.get(&1));
    /// ```
    pub fn get<Q>(&self, key: &Q) -> Option<V>
<<<<<<< HEAD
        where
            K: Borrow<Q>,
            Q: StorageKey + ToOwned<Owned = K> + ?Sized,
=======
    where
        K: Borrow<Q>,
        Q: StorageKey + ToOwned<Owned = K> + ?Sized,
>>>>>>> 17f7ecbd
    {
        self.base.get(key)
    }

    /// Returns `true` if the map contains a value for the specified key.
    ///
    /// # Examples
    ///
    /// ```
    /// use exonum::storage::{MemoryDB, Database, MapIndex};
    ///
    /// let db = MemoryDB::new();
    /// let name = "name";
    /// let mut fork = db.fork();
    /// let mut index = MapIndex::new(name, &mut fork);
    /// assert!(!index.contains(&1));
    ///
    /// index.put(&1, 2);
    /// assert!(index.contains(&1));
    pub fn contains<Q>(&self, key: &Q) -> bool
<<<<<<< HEAD
        where
            K: Borrow<Q>,
            Q: StorageKey + ToOwned<Owned = K> + ?Sized,
=======
    where
        K: Borrow<Q>,
        Q: StorageKey + ToOwned<Owned = K> + ?Sized,
>>>>>>> 17f7ecbd
    {
        self.base.contains(key)
    }

    /// Returns an iterator over the entries of the map in ascending order. The iterator element
    /// type is (K, V).
    ///
    /// # Examples
    ///
    /// ```
    /// use exonum::storage::{MemoryDB, Database, MapIndex};
    ///
    /// let db = MemoryDB::new();
    /// let name = "name";
    /// let snapshot = db.snapshot();
    /// let index: MapIndex<_, u8, u8> = MapIndex::new(name, &snapshot);
    ///
    /// for v in index.iter() {
    ///     println!("{:?}", v);
    /// }
    /// ```
    pub fn iter(&self) -> MapIndexIter<K, V> {
        MapIndexIter { base_iter: self.base.iter(&()) }
    }

    /// Returns an iterator over the keys of the map in ascending order. The iterator element
    /// type is K.
    ///
    /// # Examples
    ///
    /// ```
    /// use exonum::storage::{MemoryDB, Database, MapIndex};
    ///
    /// let db = MemoryDB::new();
    /// let name = "name";
    /// let snapshot = db.snapshot();
    /// let index: MapIndex<_, u8, u8> = MapIndex::new(name, &snapshot);
    ///
    /// for key in index.keys() {
    ///     println!("{}", key);
    /// }
    /// ```
    pub fn keys(&self) -> MapIndexKeys<K> {
        MapIndexKeys { base_iter: self.base.iter(&()) }
    }

    /// Returns an iterator over the values of the map in ascending order of keys. The iterator
    /// element type is V.
    ///
    /// # Examples
    ///
    /// ```
    /// use exonum::storage::{MemoryDB, Database, MapIndex};
    ///
    /// let db = MemoryDB::new();
    /// let name = "name";
    /// let snapshot = db.snapshot();
    /// let index: MapIndex<_, u8, u8> = MapIndex::new(name, &snapshot);
    ///
    /// for val in index.values() {
    ///     println!("{}", val);
    /// }
    /// ```
    pub fn values(&self) -> MapIndexValues<V> {
        MapIndexValues { base_iter: self.base.iter(&()) }
    }

    /// Returns an iterator over the entries of the map in ascending order starting from the
    /// specified key. The iterator element type is (K, V).
    ///
    /// # Examples
    ///
    /// ```
    /// use exonum::storage::{MemoryDB, Database, MapIndex};
    ///
    /// let db = MemoryDB::new();
    /// let name = "name";
    /// let snapshot = db.snapshot();
    /// let index: MapIndex<_, u8, u8> = MapIndex::new(name, &snapshot);
    ///
    /// for v in index.iter_from(&2) {
    ///     println!("{:?}", v);
    /// }
    /// ```
    pub fn iter_from<Q>(&self, from: &Q) -> MapIndexIter<K, V>
<<<<<<< HEAD
        where
            K: Borrow<Q>,
            Q: StorageKey + ToOwned<Owned = K> + ?Sized,
=======
    where
        K: Borrow<Q>,
        Q: StorageKey + ToOwned<Owned = K> + ?Sized,
>>>>>>> 17f7ecbd
    {
        MapIndexIter { base_iter: self.base.iter_from(&(), from) }
    }

    /// Returns an iterator over the keys of the map in ascending order starting from the
    /// specified key. The iterator element type is K.
    ///
    /// # Examples
    ///
    /// ```
    /// use exonum::storage::{MemoryDB, Database, MapIndex};
    ///
    /// let db = MemoryDB::new();
    /// let name = "name";
    /// let snapshot = db.snapshot();
    /// let index: MapIndex<_, u8, u8> = MapIndex::new(name, &snapshot);
    ///
    /// for key in index.keys_from(&2) {
    ///     println!("{}", key);
    /// }
    /// ```
    pub fn keys_from<Q>(&self, from: &Q) -> MapIndexKeys<K>
<<<<<<< HEAD
        where
            K: Borrow<Q>,
            Q: StorageKey + ToOwned<Owned = K> + ?Sized,
=======
    where
        K: Borrow<Q>,
        Q: StorageKey + ToOwned<Owned = K> + ?Sized,
>>>>>>> 17f7ecbd
    {
        MapIndexKeys { base_iter: self.base.iter_from(&(), from) }
    }

    /// Returns an iterator over the values of the map in ascending order of keys starting from the
    /// specified key. The iterator element type is V.
    ///
    /// # Examples
    ///
    /// ```
    /// use exonum::storage::{MemoryDB, Database, MapIndex};
    ///
    /// let db = MemoryDB::new();
    /// let name = "name";
    /// let snapshot = db.snapshot();
    /// let index: MapIndex<_, u8, u8> = MapIndex::new(name, &snapshot);
    /// for val in index.values_from(&2) {
    ///     println!("{}", val);
    /// }
    /// ```
    pub fn values_from<Q>(&self, from: &Q) -> MapIndexValues<V>
<<<<<<< HEAD
        where
            K: Borrow<Q>,
            Q: StorageKey + ToOwned<Owned = K> + ?Sized,
=======
    where
        K: Borrow<Q>,
        Q: StorageKey + ToOwned<Owned = K> + ?Sized,
>>>>>>> 17f7ecbd
    {
        MapIndexValues { base_iter: self.base.iter_from(&(), from) }
    }
}

impl<'a, K, V> MapIndex<&'a mut Fork, K, V>
where
    K: StorageKey,
    V: StorageValue,
{
    /// Inserts the key-value pair into the map.
    ///
    /// # Examples
    ///
    /// ```
    /// use exonum::storage::{MemoryDB, Database, MapIndex};
    ///
    /// let db = MemoryDB::new();
    /// let name = "name";
    /// let mut fork = db.fork();
    /// let mut index = MapIndex::new(name, &mut fork);
    ///
    /// index.put(&1, 2);
    /// assert!(index.contains(&1));
    pub fn put(&mut self, key: &K, value: V) {
        self.base.put(key, value)
    }

    /// Removes the key from the map.
    ///
    /// # Examples
    ///
    /// ```
    /// use exonum::storage::{MemoryDB, Database, MapIndex};
    ///
    /// let db = MemoryDB::new();
    /// let name = "name";
    /// let mut fork = db.fork();
    /// let mut index = MapIndex::new(name, &mut fork);
    ///
    /// index.put(&1, 2);
    /// assert!(index.contains(&1));
    ///
    /// index.remove(&1);
    /// assert!(!index.contains(&1));
    pub fn remove<Q>(&mut self, key: &Q)
<<<<<<< HEAD
        where
            K: Borrow<Q>,
            Q: StorageKey + ToOwned<Owned = K> + ?Sized,
=======
    where
        K: Borrow<Q>,
        Q: StorageKey + ToOwned<Owned = K> + ?Sized,
>>>>>>> 17f7ecbd
    {
        self.base.remove(key)
    }

    /// Clears the map, removing all entries.
    ///
    /// # Notes
    /// Currently this method is not optimized to delete large set of data. During the execution of
    /// this method the amount of allocated memory is linearly dependent on the number of elements
    /// in the index.
    ///
    /// # Examples
    ///
    /// ```
    /// use exonum::storage::{MemoryDB, Database, MapIndex};
    ///
    /// let db = MemoryDB::new();
    /// let name = "name";
    /// let mut fork = db.fork();
    /// let mut index = MapIndex::new(name, &mut fork);
    ///
    /// index.put(&1, 2);
    /// assert!(index.contains(&1));
    ///
    /// index.clear();
    /// assert!(!index.contains(&1));
    pub fn clear(&mut self) {
        self.base.clear()
    }
}

impl<'a, T, K, V> ::std::iter::IntoIterator for &'a MapIndex<T, K, V>
where
    T: AsRef<Snapshot>,
    K: StorageKey,
    V: StorageValue,
{
    type Item = (K::Owned, V);
    type IntoIter = MapIndexIter<'a, K, V>;

    fn into_iter(self) -> Self::IntoIter {
        self.iter()
    }
}

impl<'a, K, V> Iterator for MapIndexIter<'a, K, V>
where
    K: StorageKey,
    V: StorageValue,
{
    type Item = (K::Owned, V);

    fn next(&mut self) -> Option<Self::Item> {
        self.base_iter.next()
    }
}

impl<'a, K> Iterator for MapIndexKeys<'a, K>
where
    K: StorageKey,
{
    type Item = K::Owned;

    fn next(&mut self) -> Option<Self::Item> {
        self.base_iter.next().map(|(k, ..)| k)
    }
}

impl<'a, V> Iterator for MapIndexValues<'a, V>
where
    V: StorageValue,
{
    type Item = V;

    fn next(&mut self) -> Option<Self::Item> {
        self.base_iter.next().map(|(.., v)| v)
    }
}

#[cfg(test)]
mod tests {
    use rand::{thread_rng, Rng};
    use super::*;
    use super::super::{MemoryDB, Database};

    const IDX_NAME: &'static str = "idx_name";

    #[test]
    fn str_key() {
        let db = MemoryDB::new();
        let mut fork = db.fork();

        const KEY: &str = "key_1";

        let mut index: MapIndex<_, String, _> = MapIndex::new(IDX_NAME, &mut fork);
        assert_eq!(false, index.contains(KEY));

        index.put(&KEY.to_owned(), 0);
        assert_eq!(true, index.contains(KEY));

        index.remove(KEY);
        assert_eq!(false, index.contains(KEY));
    }

    #[test]
    fn u8_slice_key() {
        let db = MemoryDB::new();
        let mut fork = db.fork();

        const KEY: &[u8] = &[1, 2, 3];

        let mut index: MapIndex<_, Vec<u8>, _> = MapIndex::new(IDX_NAME, &mut fork);
        assert_eq!(false, index.contains(KEY));

        index.put(&KEY.to_owned(), 0);
        assert_eq!(true, index.contains(KEY));

        index.remove(KEY);
        assert_eq!(false, index.contains(KEY));
    }

    fn iter(db: Box<Database>) {
        let mut fork = db.fork();
        let mut map_index = MapIndex::new(IDX_NAME, &mut fork);

        map_index.put(&1u8, 1u8);
        map_index.put(&2u8, 2u8);
        map_index.put(&3u8, 3u8);

        assert_eq!(
            map_index.iter().collect::<Vec<(u8, u8)>>(),
            vec![(1, 1), (2, 2), (3, 3)]
        );

        assert_eq!(
            map_index.iter_from(&0).collect::<Vec<(u8, u8)>>(),
            vec![(1, 1), (2, 2), (3, 3)]
        );
        assert_eq!(
            map_index.iter_from(&1).collect::<Vec<(u8, u8)>>(),
            vec![(1, 1), (2, 2), (3, 3)]
        );
        assert_eq!(
            map_index.iter_from(&2).collect::<Vec<(u8, u8)>>(),
            vec![(2, 2), (3, 3)]
        );
        assert_eq!(
            map_index.iter_from(&4).collect::<Vec<(u8, u8)>>(),
            Vec::<(u8, u8)>::new()
        );

        assert_eq!(map_index.keys().collect::<Vec<u8>>(), vec![1, 2, 3]);

        assert_eq!(map_index.keys_from(&0).collect::<Vec<u8>>(), vec![1, 2, 3]);
        assert_eq!(map_index.keys_from(&1).collect::<Vec<u8>>(), vec![1, 2, 3]);
        assert_eq!(map_index.keys_from(&2).collect::<Vec<u8>>(), vec![2, 3]);
        assert_eq!(
            map_index.keys_from(&4).collect::<Vec<u8>>(),
            Vec::<u8>::new()
        );

        assert_eq!(map_index.values().collect::<Vec<u8>>(), vec![1, 2, 3]);

        assert_eq!(
            map_index.values_from(&0).collect::<Vec<u8>>(),
            vec![1, 2, 3]
        );
        assert_eq!(
            map_index.values_from(&1).collect::<Vec<u8>>(),
            vec![1, 2, 3]
        );
        assert_eq!(map_index.values_from(&2).collect::<Vec<u8>>(), vec![2, 3]);
        assert_eq!(
            map_index.values_from(&4).collect::<Vec<u8>>(),
            Vec::<u8>::new()
        );

        map_index.remove(&1u8);
        assert_eq!(
            map_index.iter_from(&0u8).collect::<Vec<(u8, u8)>>(),
            vec![(2, 2), (3, 3)]
        );
        assert_eq!(
            map_index.iter_from(&1u8).collect::<Vec<(u8, u8)>>(),
            vec![(2, 2), (3, 3)]
        );
    }

    fn gen_tempdir_name() -> String {
        thread_rng().gen_ascii_chars().take(10).collect()
    }

    mod memorydb_tests {
        use std::path::Path;
        use storage::{Database, MemoryDB};
        use tempdir::TempDir;

        fn create_database(_: &Path) -> Box<Database> {
            Box::new(MemoryDB::new())
        }

        #[test]
        fn test_iter() {
            let dir = TempDir::new(super::gen_tempdir_name().as_str()).unwrap();
            let path = dir.path();
            let db = create_database(path);
            super::iter(db);
        }

    }

    mod rocksdb_tests {
        use std::path::Path;
        use storage::Database;
        use tempdir::TempDir;

        fn create_database(path: &Path) -> Box<Database> {
            use storage::{RocksDB, RocksDBOptions};
            let mut opts = RocksDBOptions::default();
            opts.create_if_missing(true);
            Box::new(RocksDB::open(path, &opts).unwrap())
        }

        #[test]
        fn test_iter() {
            let dir = TempDir::new(super::gen_tempdir_name().as_str()).unwrap();
            let path = dir.path();
            let db = create_database(path);
            super::iter(db);
        }
    }
}<|MERGE_RESOLUTION|>--- conflicted
+++ resolved
@@ -153,15 +153,9 @@
     /// assert_eq!(Some(2), index.get(&1));
     /// ```
     pub fn get<Q>(&self, key: &Q) -> Option<V>
-<<<<<<< HEAD
-        where
-            K: Borrow<Q>,
-            Q: StorageKey + ToOwned<Owned = K> + ?Sized,
-=======
     where
         K: Borrow<Q>,
         Q: StorageKey + ToOwned<Owned = K> + ?Sized,
->>>>>>> 17f7ecbd
     {
         self.base.get(key)
     }
@@ -182,15 +176,9 @@
     /// index.put(&1, 2);
     /// assert!(index.contains(&1));
     pub fn contains<Q>(&self, key: &Q) -> bool
-<<<<<<< HEAD
-        where
-            K: Borrow<Q>,
-            Q: StorageKey + ToOwned<Owned = K> + ?Sized,
-=======
     where
         K: Borrow<Q>,
         Q: StorageKey + ToOwned<Owned = K> + ?Sized,
->>>>>>> 17f7ecbd
     {
         self.base.contains(key)
     }
@@ -276,15 +264,9 @@
     /// }
     /// ```
     pub fn iter_from<Q>(&self, from: &Q) -> MapIndexIter<K, V>
-<<<<<<< HEAD
-        where
-            K: Borrow<Q>,
-            Q: StorageKey + ToOwned<Owned = K> + ?Sized,
-=======
     where
         K: Borrow<Q>,
         Q: StorageKey + ToOwned<Owned = K> + ?Sized,
->>>>>>> 17f7ecbd
     {
         MapIndexIter { base_iter: self.base.iter_from(&(), from) }
     }
@@ -307,15 +289,9 @@
     /// }
     /// ```
     pub fn keys_from<Q>(&self, from: &Q) -> MapIndexKeys<K>
-<<<<<<< HEAD
-        where
-            K: Borrow<Q>,
-            Q: StorageKey + ToOwned<Owned = K> + ?Sized,
-=======
     where
         K: Borrow<Q>,
         Q: StorageKey + ToOwned<Owned = K> + ?Sized,
->>>>>>> 17f7ecbd
     {
         MapIndexKeys { base_iter: self.base.iter_from(&(), from) }
     }
@@ -337,15 +313,9 @@
     /// }
     /// ```
     pub fn values_from<Q>(&self, from: &Q) -> MapIndexValues<V>
-<<<<<<< HEAD
-        where
-            K: Borrow<Q>,
-            Q: StorageKey + ToOwned<Owned = K> + ?Sized,
-=======
     where
         K: Borrow<Q>,
         Q: StorageKey + ToOwned<Owned = K> + ?Sized,
->>>>>>> 17f7ecbd
     {
         MapIndexValues { base_iter: self.base.iter_from(&(), from) }
     }
@@ -392,15 +362,9 @@
     /// index.remove(&1);
     /// assert!(!index.contains(&1));
     pub fn remove<Q>(&mut self, key: &Q)
-<<<<<<< HEAD
-        where
-            K: Borrow<Q>,
-            Q: StorageKey + ToOwned<Owned = K> + ?Sized,
-=======
     where
         K: Borrow<Q>,
         Q: StorageKey + ToOwned<Owned = K> + ?Sized,
->>>>>>> 17f7ecbd
     {
         self.base.remove(key)
     }
