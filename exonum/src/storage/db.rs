use std::collections::btree_map::{BTreeMap, Range};
<<<<<<< HEAD
=======
use std::collections::Bound::*;
>>>>>>> 4de21b27
use std::cmp::Ordering::*;
use std::iter::Peekable;

use super::Result;

use self::NextIterValue::*;


pub type Patch = BTreeMap<Vec<u8>, Change>;
pub type Iter<'a> = Box<Iterator<'a> + 'a>;

#[derive(Debug, Clone)]
pub enum Change {
    Put(Vec<u8>),
    Delete,
}

// FIXME: make &mut Fork "unwind safe"
pub struct Fork {
    snapshot: Box<Snapshot>,
    changes: Patch,
    changelog: Vec<(Vec<u8>, Option<Change>)>,
    logged: bool,
}

pub struct ForkIter<'a> {
    snapshot: Iter<'a>,
    changes: Peekable<Range<'a, Vec<u8>, Change>>,
}

#[derive(Debug, PartialEq, Eq)]
enum NextIterValue {
    Stored,
    Replaced,
    Inserted,
    Deleted,
    MissDeleted,
    Finished,
}

pub trait Database: Send + Sync + 'static {
    fn clone(&self) -> Box<Database>;
    fn snapshot(&self) -> Box<Snapshot>;
    fn fork(&self) -> Fork {
        Fork {
            snapshot: self.snapshot(),
            changes: Patch::new(),
            changelog: Vec::new(),
            logged: false,
        }
    }
    fn merge(&mut self, patch: Patch) -> Result<()>;
}

pub trait Snapshot: 'static {
    fn get(&self, key: &[u8]) -> Option<Vec<u8>>;
    fn contains(&self, key: &[u8]) -> bool {
        self.get(key).is_some()
    }
    fn iter<'a>(&'a self, from: &[u8]) -> Iter<'a>;
}

pub trait Iterator<'a> {
    fn next(&mut self) -> Option<(&[u8], &[u8])>;
    fn peek(&mut self) -> Option<(&[u8], &[u8])>;
}

impl Snapshot for Fork {
    fn get(&self, key: &[u8]) -> Option<Vec<u8>> {
        match self.changes.get(key) {
            Some(change) => {
                match *change {
                    Change::Put(ref v) => Some(v.clone()),
                    Change::Delete => None,
                }
            }
            None => self.snapshot.get(key),
        }
    }

    fn contains(&self, key: &[u8]) -> bool {
        match self.changes.get(key) {
            Some(change) => {
                match *change {
                    Change::Put(..) => true,
                    Change::Delete => false,
                }
            }
            None => self.snapshot.get(key).is_some(),
        }
    }

    fn iter<'a>(&'a self, from: &[u8]) -> Iter<'a> {
<<<<<<< HEAD
        use std::collections::Bound::*;
=======
>>>>>>> 4de21b27
        let range = (Included(from), Unbounded);
        Box::new(ForkIter {
                     snapshot: self.snapshot.iter(from),
                     changes: self.changes.range::<[u8], _>(range).peekable(),
                 })
    }
}

impl Fork {
    pub fn checkpoint(&mut self) {
        if self.logged {
            panic!("call checkpoint before rollback or commit");
        }
        self.logged = true;
    }

    pub fn commit(&mut self) {
        if !self.logged {
            panic!("call commit before checkpoint");
        }
        self.changelog.clear();
        self.logged = false;
    }

    pub fn rollback(&mut self) {
        if !self.logged {
            panic!("call rollback before checkpoint");
        }
        for (k, c) in self.changelog.drain(..).rev() {
            match c {
                Some(change) => self.changes.insert(k, change),
                None => self.changes.remove(&k),
            };
        }
        self.logged = false;
    }

    pub fn put(&mut self, key: Vec<u8>, value: Vec<u8>) {
        if self.logged {
            self.changelog
                .push((key.clone(), self.changes.insert(key, Change::Put(value))));
        } else {
            self.changes.insert(key, Change::Put(value));
        }
    }

    pub fn remove(&mut self, key: Vec<u8>) {
        if self.logged {
            self.changelog
                .push((key.clone(), self.changes.insert(key, Change::Delete)));
        } else {
            self.changes.insert(key, Change::Delete);
        }
    }

    pub fn remove_by_prefix(&mut self, prefix: &[u8]) {
<<<<<<< HEAD
=======
        // Remove changes
        let keys = self.changes
                       .range::<[u8], _>((Included(prefix), Unbounded))
                       .map(|(k, ..)| k.to_vec())
                       .take_while(|k| k.starts_with(prefix))
                       .collect::<Vec<_>>();
        for k in keys {
            self.changes.remove(&k);
        }
        // Remove from storage
>>>>>>> 4de21b27
        let mut iter = self.snapshot.iter(prefix);
        while let Some((k, ..)) = iter.next() {
            if !k.starts_with(prefix) {
                return;
            }
            let change = self.changes.insert(k.to_vec(), Change::Delete);
            if self.logged {
                self.changelog.push((k.to_vec(), change));
            }
        }
    }

    pub fn into_patch(self) -> Patch {
        self.changes
    }

    pub fn merge(&mut self, patch: Patch) {
        if self.logged {
            panic!("call merge before commit or rollback");
        }
        self.changes.extend(patch)
    }
}

impl AsRef<Snapshot> for Snapshot + 'static {
    fn as_ref(&self) -> &Snapshot {
        self
    }
}

impl AsRef<Snapshot> for Fork {
    fn as_ref(&self) -> &Snapshot {
<<<<<<< HEAD
        &*self
=======
        self
>>>>>>> 4de21b27
    }
}

impl ::std::fmt::Debug for Fork {
    fn fmt(&self, f: &mut ::std::fmt::Formatter) -> ::std::fmt::Result {
        write!(f, "Fork(..)")
    }
}

impl<'a> ForkIter<'a> {
    fn step(&mut self) -> NextIterValue {
        match self.changes.peek() {
            Some(&(k, change)) => {
                match self.snapshot.peek() {
                    Some((key, ..)) => {
                        match *change {
                            Change::Put(..) => {
                                match k[..].cmp(key) {
                                    Equal => Replaced,
                                    Less => Inserted,
                                    Greater => Stored,
                                }
                            }
                            Change::Delete => {
                                match k[..].cmp(key) {
                                    Equal => Deleted,
                                    Less => MissDeleted,
                                    Greater => Stored,
                                }
                            }
                        }
                    }
                    None => {
                        match *change {
                            Change::Put(..) => Inserted,
                            Change::Delete => MissDeleted,
                        }
                    }
                }
            }
            None => {
                match self.snapshot.peek() {
                    Some(..) => Stored,
                    None => Finished,
                }
            }
        }
    }
}

impl<'a> Iterator<'a> for ForkIter<'a> {
    fn next(&mut self) -> Option<(&[u8], &[u8])> {
        loop {
            match self.step() {
                Stored => return self.snapshot.next(),
                Replaced => {
                    self.snapshot.next();
                    return self.changes
                               .next()
                               .map(|(key, change)| {
                                        (key.as_slice(),
                                         match *change {
                                             Change::Put(ref value) => value.as_slice(),
                                             Change::Delete => unreachable!(),
                                         })
                                    });
                }
                Inserted => {
                    return self.changes
                               .next()
                               .map(|(key, change)| {
                                        (key.as_slice(),
                                         match *change {
                                             Change::Put(ref value) => value.as_slice(),
                                             Change::Delete => unreachable!(),
                                         })
                                    })
                }
                Deleted => {
                    self.changes.next();
                    self.snapshot.next();
                }
                MissDeleted => {
                    self.changes.next();
                }
                Finished => return None,
            }
        }
    }

    fn peek(&mut self) -> Option<(&[u8], &[u8])> {
        loop {
            match self.step() {
<<<<<<< HEAD
                Stored | Replaced => return self.snapshot.peek(),
                Inserted => {
=======
                Stored => return self.snapshot.peek(),
                Replaced | Inserted => {
>>>>>>> 4de21b27
                    return self.changes
                               .peek()
                               .map(|&(key, change)| {
                                        (key.as_slice(),
                                         match *change {
                                             Change::Put(ref value) => value.as_slice(),
                                             Change::Delete => unreachable!(),
                                         })
                                    })
                }
                Deleted => {
                    self.changes.next();
                    self.snapshot.next();
                }
                MissDeleted => {
                    self.changes.next();
                }
                Finished => return None,
            }
        }
    }
}<|MERGE_RESOLUTION|>--- conflicted
+++ resolved
@@ -1,8 +1,5 @@
 use std::collections::btree_map::{BTreeMap, Range};
-<<<<<<< HEAD
-=======
 use std::collections::Bound::*;
->>>>>>> 4de21b27
 use std::cmp::Ordering::*;
 use std::iter::Peekable;
 
@@ -96,10 +93,6 @@
     }
 
     fn iter<'a>(&'a self, from: &[u8]) -> Iter<'a> {
-<<<<<<< HEAD
-        use std::collections::Bound::*;
-=======
->>>>>>> 4de21b27
         let range = (Included(from), Unbounded);
         Box::new(ForkIter {
                      snapshot: self.snapshot.iter(from),
@@ -156,8 +149,6 @@
     }
 
     pub fn remove_by_prefix(&mut self, prefix: &[u8]) {
-<<<<<<< HEAD
-=======
         // Remove changes
         let keys = self.changes
                        .range::<[u8], _>((Included(prefix), Unbounded))
@@ -168,7 +159,6 @@
             self.changes.remove(&k);
         }
         // Remove from storage
->>>>>>> 4de21b27
         let mut iter = self.snapshot.iter(prefix);
         while let Some((k, ..)) = iter.next() {
             if !k.starts_with(prefix) {
@@ -201,11 +191,7 @@
 
 impl AsRef<Snapshot> for Fork {
     fn as_ref(&self) -> &Snapshot {
-<<<<<<< HEAD
-        &*self
-=======
         self
->>>>>>> 4de21b27
     }
 }
 
@@ -299,13 +285,8 @@
     fn peek(&mut self) -> Option<(&[u8], &[u8])> {
         loop {
             match self.step() {
-<<<<<<< HEAD
-                Stored | Replaced => return self.snapshot.peek(),
-                Inserted => {
-=======
                 Stored => return self.snapshot.peek(),
                 Replaced | Inserted => {
->>>>>>> 4de21b27
                     return self.changes
                                .peek()
                                .map(|&(key, change)| {
