// Copyright 2017 The Exonum Team
//
// Licensed under the Apache License, Version 2.0 (the "License");
// you may not use this file except in compliance with the License.
// You may obtain a copy of the License at
//
//   http://www.apache.org/licenses/LICENSE-2.0
//
// Unless required by applicable law or agreed to in writing, software
// distributed under the License is distributed on an "AS IS" BASIS,
// WITHOUT WARRANTIES OR CONDITIONS OF ANY KIND, either express or implied.
// See the License for the specific language governing permissions and
// limitations under the License.

/// trait `ExonumSerializeJson` implemented for all field that allows serializing in
/// json format.
///

// TODO refer to difference between json serialization and exonum_json (ECR-156).
// TODO implement Field for float (ECR-153).
// TODO remove WriteBufferWraper hack (after refactor storage),
// should be moved into storage (ECR-156).

use std::time::{Duration, SystemTime, UNIX_EPOCH};
use std::net::SocketAddr;
use std::error::Error;

use serde_json::value::Value;
use bit_vec::BitVec;
use hex::FromHex;

use crypto::{Hash, PublicKey, Signature};
use helpers::{Height, Round, ValidatorId};
use messages::RawMessage;
use encoding::{Field, Offset};
use super::WriteBufferWrapper;
// TODO: should we implement serialize for: `SecretKey`, `Seed` (ECR-156)?

macro_rules! impl_default_deserialize_owned {
    (@impl $name:ty) => {
        impl $crate::encoding::serialize::json::ExonumJsonDeserialize for $name {
            fn deserialize(value: &$crate::encoding::serialize::json::reexport::Value)
                -> Result<Self, Box<::std::error::Error>> {
                use $crate::encoding::serialize::json::reexport::from_value;
                Ok(from_value(value.clone())?)
            }
        }
    };
    ($($name:ty);*) =>
        ($(impl_default_deserialize_owned!{@impl $name})*);
}

/// `ExonumJson` is trait for object
/// that can be serialized and deserialize "in-place".
///
/// This trait is important for field types that could not be
/// deserialized directly, for example: borrowed array.
pub trait ExonumJson {
    /// write deserialized field in buffer on place.
    fn deserialize_field<B: WriteBufferWrapper>(
        value: &Value,
        buffer: &mut B,
        from: Offset,
        to: Offset,
    ) -> Result<(), Box<Error>>
    where
        Self: Sized;
    /// serialize field as `json::Value`
    fn serialize_field(&self) -> Result<Value, Box<Error + Send + Sync>>;
}

/// `ExonumJsonDeserialize` is trait for objects that could be constructed from exonum json.
pub trait ExonumJsonDeserialize {
    /// deserialize `json` value.
    fn deserialize(value: &Value) -> Result<Self, Box<Error>>
    where
        Self: Sized;
}

#[derive(Serialize, Deserialize, Debug)]
struct DurationHelper {
    secs: String,
    nanos: u32,
}
// implementation of deserialization
macro_rules! impl_deserialize_int {
    (@impl $typename:ty) => {
        impl ExonumJson for $typename {
            fn deserialize_field<B: WriteBufferWrapper>(value: &Value,
                                                         buffer: &mut B,
                                                         from: Offset,
                                                         to: Offset)
                -> Result<(), Box<Error>>
            {
                let number = value.as_i64().ok_or("Can't cast json as integer")?;
                buffer.write(from, to, number as $typename);
                Ok(())
            }

            fn serialize_field(&self) -> Result<Value, Box<Error + Send + Sync>> {
                Ok(Value::Number((*self).into()))
            }
        }
    };
    ($($name:ty);*) => ($(impl_deserialize_int!{@impl $name})*);
}

macro_rules! impl_deserialize_bigint {
    (@impl $typename:ty) => {
        impl ExonumJson for $typename {
            fn deserialize_field<B: WriteBufferWrapper>(value: &Value,
                                                        buffer: & mut B,
                                                        from: Offset,
                                                        to: Offset)
            -> Result<(), Box<Error>>
            {
                let stri = value.as_str().ok_or("Can't cast json as string")?;
                let val: $typename =  stri.parse()?;
                buffer.write(from, to, val);
                Ok(())
            }

            fn serialize_field(&self) -> Result<Value, Box<Error + Send + Sync>> {
                Ok(Value::String(self.to_string()))
            }
        }
    };
    ($($name:ty);*) => ($(impl_deserialize_bigint!{@impl $name})*);
}

<<<<<<< HEAD
=======
/*
macro_rules! impl_deserialize_float {
    (@impl $traitname:ident $typename:ty) => {
        impl<'a> ExonumJson for $typename {
            fn deserialize(value: &Value, buffer: &'a mut Vec<u8>,
                            from: usize, to: usize ) -> bool {
                    value.as_f64()
                         .map(|v| v as $typename)
                         .map(|val| val.write(buffer, from, to))
                         .is_some()
            }

            fn serialize_field(&self) -> Result<Value, Box<Error + Send + Sync>> {
                Value::Number(self.into())
            }
        }
    };
    ( $($name:ty);*) => ($(impl_deserialize_float!{@impl  $name})*);
}
impl_deserialize_int!{ f32; f64 }
*/

>>>>>>> f0855885
macro_rules! impl_deserialize_hex_segment {
    (@impl $typename:ty) => {
        impl<'a> ExonumJson for &'a $typename {
            fn deserialize_field<B: WriteBufferWrapper>(value: &Value,
                                                        buffer: & mut B,
                                                        from: Offset,
                                                        to: Offset)
                -> Result<(), Box<Error>>
            {
                let stri = value.as_str().ok_or("Can't cast json as string")?;
                let val = <$typename as FromHex>:: from_hex(stri)?;
                buffer.write(from, to, &val);
                Ok(())
            }

            fn serialize_field(&self) -> Result<Value, Box<Error + Send + Sync>> {
                let hex_str = $crate::encoding::serialize::encode_hex(&self[..]);
                Ok(Value::String(hex_str))
            }
        }
    };
    ($($name:ty);*) => ($(impl_deserialize_hex_segment!{@impl $name})*);
}

impl_deserialize_int!{u8; u16; u32; i8; i16; i32}
impl_deserialize_bigint!{u64; i64}
impl_deserialize_hex_segment!{Hash; PublicKey; Signature}
impl_default_deserialize_owned!{u8; u16; u32; i8; i16; i32; u64; i64;
                                Hash; PublicKey; Signature; bool}

impl ExonumJson for bool {
    fn deserialize_field<B: WriteBufferWrapper>(
        value: &Value,
        buffer: &mut B,
        from: Offset,
        to: Offset,
    ) -> Result<(), Box<Error>> {
        let val = value.as_bool().ok_or("Can't cast json as bool")?;
        buffer.write(from, to, val);
        Ok(())
    }

    fn serialize_field(&self) -> Result<Value, Box<Error + Send + Sync>> {
        Ok(Value::Bool(*self))
    }
}

impl<'a> ExonumJson for &'a str {
    fn deserialize_field<B: WriteBufferWrapper>(
        value: &Value,
        buffer: &mut B,
        from: Offset,
        to: Offset,
    ) -> Result<(), Box<Error>> {
        let val = value.as_str().ok_or("Can't cast json as string")?;
        buffer.write(from, to, val);
        Ok(())
    }

    fn serialize_field(&self) -> Result<Value, Box<Error + Send + Sync>> {
        Ok(Value::String(self.to_string()))
    }
}

impl ExonumJson for SystemTime {
    fn deserialize_field<B: WriteBufferWrapper>(
        value: &Value,
        buffer: &mut B,
        from: Offset,
        to: Offset,
    ) -> Result<(), Box<Error>> {
        let helper: DurationHelper = ::serde_json::from_value(value.clone())?;
        let duration = Duration::new(helper.secs.parse()?, helper.nanos);
        let system_time = UNIX_EPOCH + duration;
        buffer.write(from, to, system_time);
        Ok(())
    }

    fn serialize_field(&self) -> Result<Value, Box<Error + Send + Sync>> {
        let duration = self.duration_since(UNIX_EPOCH)?;
        let duration = DurationHelper {
            secs: duration.as_secs().to_string(),
            nanos: duration.subsec_nanos(),
        };
        Ok(::serde_json::to_value(&duration)?)
    }
}

impl ExonumJson for SocketAddr {
    fn deserialize_field<B: WriteBufferWrapper>(
        value: &Value,
        buffer: &mut B,
        from: Offset,
        to: Offset,
    ) -> Result<(), Box<Error>> {
        let addr: SocketAddr = ::serde_json::from_value(value.clone())?;
        buffer.write(from, to, addr);
        Ok(())
    }

    fn serialize_field(&self) -> Result<Value, Box<Error + Send + Sync>> {
        Ok(::serde_json::to_value(&self)?)
    }
}

impl<'a> ExonumJson for &'a [Hash] {
    fn deserialize_field<B: WriteBufferWrapper>(
        value: &Value,
        buffer: &mut B,
        from: Offset,
        to: Offset,
    ) -> Result<(), Box<Error>> {
        let arr = value.as_array().ok_or("Can't cast json as array")?;
        let mut vec: Vec<Hash> = Vec::new();
        for el in arr {
            let stri = el.as_str().ok_or("Can't cast json as string")?;
            let hash = <Hash as FromHex>::from_hex(stri)?;
            vec.push(hash)
        }
        buffer.write(from, to, vec.as_slice());
        Ok(())
    }

    fn serialize_field(&self) -> Result<Value, Box<Error + Send + Sync>> {
        let mut vec = Vec::new();
        for hash in self.iter() {
            vec.push(hash.serialize_field()?)
        }
        Ok(Value::Array(vec))
    }
}
impl<'a> ExonumJson for &'a [u8] {
    fn deserialize_field<B: WriteBufferWrapper>(
        value: &Value,
        buffer: &mut B,
        from: Offset,
        to: Offset,
    ) -> Result<(), Box<Error>> {
        let bytes = value.as_str().ok_or("Can't cast json as string")?;
        let arr = <Vec<u8> as FromHex>::from_hex(bytes)?;
        buffer.write(from, to, arr.as_slice());
        Ok(())
    }

    fn serialize_field(&self) -> Result<Value, Box<Error + Send + Sync>> {
        Ok(Value::String(::encoding::serialize::encode_hex(self)))
    }
}

impl ExonumJson for Vec<RawMessage> {
    fn deserialize_field<B: WriteBufferWrapper>(
        value: &Value,
        buffer: &mut B,
        from: Offset,
        to: Offset,
    ) -> Result<(), Box<Error>> {
        use messages::MessageBuffer;
        let bytes = value.as_array().ok_or("Can't cast json as array")?;
        let mut vec: Vec<_> = Vec::new();
        for el in bytes {
            let stri = el.as_str().ok_or("Can't cast json as string")?;
            let str_hex = <Vec<u8> as FromHex>::from_hex(stri)?;
            vec.push(RawMessage::new(MessageBuffer::from_vec(str_hex)));
        }
        buffer.write(from, to, vec);
        Ok(())
    }

    fn serialize_field(&self) -> Result<Value, Box<Error + Send + Sync>> {
        let vec = self.iter()
            .map(|slice| {
                Value::String(::encoding::serialize::encode_hex(slice))
            })
            .collect();
        Ok(Value::Array(vec))
    }
}

impl<T> ExonumJsonDeserialize for Vec<T>
where
    T: ExonumJsonDeserialize,
    for<'a> Vec<T>: Field<'a>,
{
    fn deserialize(value: &Value) -> Result<Self, Box<Error>> {
        let bytes = value.as_array().ok_or("Can't cast json as array")?;
        let mut vec: Vec<_> = Vec::new();
        for el in bytes {
            let obj = T::deserialize(el)?;
            vec.push(obj);
        }

        Ok(vec)
    }
}

// TODO remove `ExonumJsonDeserialize` needs
// after it remove impl `ExonumJsonDeserialize` for all types expect struct (ECR-156)
impl<T> ExonumJson for Vec<T>
where
    T: ExonumJsonDeserialize + ExonumJson,
    for<'a> Vec<T>: Field<'a>,
{
    fn deserialize_field<B: WriteBufferWrapper>(
        value: &Value,
        buffer: &mut B,
        from: Offset,
        to: Offset,
    ) -> Result<(), Box<Error>> {
        let bytes = value.as_array().ok_or("Can't cast json as array")?;
        let mut vec: Vec<_> = Vec::new();
        for el in bytes {
            let obj = T::deserialize(el)?;
            vec.push(obj);
        }
        buffer.write(from, to, vec);
        Ok(())
    }

    fn serialize_field(&self) -> Result<Value, Box<Error + Send + Sync>> {
        let mut vec = Vec::new();
        for item in self {
            vec.push(item.serialize_field()?);
        }
        Ok(Value::Array(vec))
    }
}

impl ExonumJson for BitVec {
    fn deserialize_field<B: WriteBufferWrapper>(
        value: &Value,
        buffer: &mut B,
        from: Offset,
        to: Offset,
    ) -> Result<(), Box<Error>> {
        let stri = value.as_str().ok_or("Can't cast json as string")?;
        let mut vec = BitVec::new();
        for (i, ch) in stri.chars().enumerate() {
            let val = if ch == '1' {
                true
            } else if ch == '0' {
                false
            } else {
                Err(format!("BitVec should contain only 0 or 1, not {}", ch))?
            };
            vec.set(i, val);
        }
        buffer.write(from, to, vec);
        Ok(())
    }

    fn serialize_field(&self) -> Result<Value, Box<Error + Send + Sync>> {
        let mut out = String::new();
        for i in self.iter() {
            if i {
                out.push('1');
            } else {
                out.push('0');
            }
        }
        Ok(Value::String(out))
    }
}

// TODO: Make a macro for tuple struct typedefs (ECR-154)?
impl ExonumJson for Height {
    fn deserialize_field<B: WriteBufferWrapper>(
        value: &Value,
        buffer: &mut B,
        from: Offset,
        to: Offset,
    ) -> Result<(), Box<Error>> {
        let val: u64 = value.as_str().ok_or("Can't cast json as string")?.parse()?;
        buffer.write(from, to, Height(val));
        Ok(())
    }

    fn serialize_field(&self) -> Result<Value, Box<Error + Send + Sync>> {
        let val: u64 = self.to_owned().into();
        Ok(Value::String(val.to_string()))
    }
}

impl ExonumJson for Round {
    fn deserialize_field<B: WriteBufferWrapper>(
        value: &Value,
        buffer: &mut B,
        from: Offset,
        to: Offset,
    ) -> Result<(), Box<Error>> {
        let number = value.as_i64().ok_or("Can't cast json as integer")?;
        buffer.write(from, to, Round(number as u32));
        Ok(())
    }

    fn serialize_field(&self) -> Result<Value, Box<Error + Send + Sync>> {
        let val: u32 = self.to_owned().into();
        Ok(Value::Number(val.into()))
    }
}

impl ExonumJson for ValidatorId {
    fn deserialize_field<B: WriteBufferWrapper>(
        value: &Value,
        buffer: &mut B,
        from: Offset,
        to: Offset,
    ) -> Result<(), Box<Error>> {
        let number = value.as_i64().ok_or("Can't cast json as integer")?;
        buffer.write(from, to, ValidatorId(number as u16));
        Ok(())
    }

    fn serialize_field(&self) -> Result<Value, Box<Error + Send + Sync>> {
        let val: u16 = self.to_owned().into();
        Ok(Value::Number(val.into()))
    }
}

/// Reexport of `serde` specific traits, this reexports
/// provide compatibility layer with important `serde_json` version.
pub mod reexport {
    pub use serde_json::{from_str, from_value, to_string, to_value, Value};
    pub use serde_json::map::Map;
}<|MERGE_RESOLUTION|>--- conflicted
+++ resolved
@@ -128,31 +128,6 @@
     ($($name:ty);*) => ($(impl_deserialize_bigint!{@impl $name})*);
 }
 
-<<<<<<< HEAD
-=======
-/*
-macro_rules! impl_deserialize_float {
-    (@impl $traitname:ident $typename:ty) => {
-        impl<'a> ExonumJson for $typename {
-            fn deserialize(value: &Value, buffer: &'a mut Vec<u8>,
-                            from: usize, to: usize ) -> bool {
-                    value.as_f64()
-                         .map(|v| v as $typename)
-                         .map(|val| val.write(buffer, from, to))
-                         .is_some()
-            }
-
-            fn serialize_field(&self) -> Result<Value, Box<Error + Send + Sync>> {
-                Value::Number(self.into())
-            }
-        }
-    };
-    ( $($name:ty);*) => ($(impl_deserialize_float!{@impl  $name})*);
-}
-impl_deserialize_int!{ f32; f64 }
-*/
-
->>>>>>> f0855885
 macro_rules! impl_deserialize_hex_segment {
     (@impl $typename:ty) => {
         impl<'a> ExonumJson for &'a $typename {
