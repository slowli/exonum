--- conflicted
+++ resolved
@@ -312,11 +312,7 @@
     }
 
     /// Changes the transaction status from `in_pool`, to `committed`.
-<<<<<<< HEAD
-    pub(crate) fn commit_transaction(&mut self, hash: &Hash, tx: Signed<RawTransaction>) {
-=======
     pub(crate) fn commit_transaction(&mut self, hash: &Hash, height: Height, tx: Verified<AnyTx>) {
->>>>>>> a6e0bf66
         if !self.transactions().contains(hash) {
             self.transactions().put(hash, tx)
         }
@@ -326,11 +322,8 @@
             let txs_pool_len = self.transactions_pool_len_index().get().unwrap();
             self.transactions_pool_len_index().set(txs_pool_len - 1);
         }
-<<<<<<< HEAD
-=======
 
         self.block_transactions(height).push(*hash);
->>>>>>> a6e0bf66
     }
 
     /// Updates transaction count of the blockchain.
