--- conflicted
+++ resolved
@@ -156,136 +156,6 @@
     }
 }
 
-<<<<<<< HEAD
-=======
-/// Provide the context for the transaction under execution.
-#[derive(Debug)]
-pub struct TransactionContext<'a, 'b> {
-    /// Service instance associated with the current context.
-    pub instance: InstanceDescriptor<'a>,
-    /// Underlying execution context.
-    inner: &'a ExecutionContext<'b>,
-}
-
-impl<'a, 'b> TransactionContext<'a, 'b> {
-    /// Creates a new transaction context for the specified execution context and the instance
-    /// descriptor.
-    pub(crate) fn new(context: &'a ExecutionContext<'b>, instance: InstanceDescriptor<'a>) -> Self {
-        Self {
-            inner: context,
-            instance,
-        }
-    }
-
-    /// Returns a writable snapshot of the current blockchain state.
-    pub fn fork(&self) -> &Fork {
-        self.inner.fork
-    }
-
-    /// Returns the initiator of the actual transaction execution.
-    pub fn caller(&self) -> &Caller {
-        &self.inner.caller
-    }
-
-    /// Enqueue dispatcher action.
-    pub fn dispatch_action(&self, action: dispatcher::Action) {
-        self.inner
-            .dispatcher
-            .dispatch_action(self.instance.id, action)
-    }
-
-    // TODO This method is hidden until it is fully tested in next releases. [ECR-3493]
-    #[doc(hidden)]
-    /// Creates a client to call interface methods of the specified service instance.
-    pub fn interface<T>(&self, called: InstanceId) -> T
-    where
-        T: From<CallContext<'a>>,
-    {
-        self.call_context(called).into()
-    }
-
-    // TODO This method is hidden until it is fully tested in next releases. [ECR-3493]
-    #[doc(hidden)]
-    /// Creates a context to call interfaces of the specified service instance.
-    pub fn call_context(&self, called: InstanceId) -> CallContext<'a> {
-        CallContext::from_execution_context(self.inner, self.instance.id, called)
-    }
-
-    /// Checks the caller of this method with the specified closure.
-    ///
-    /// If the closure returns `Some(value)`, then the method returns `Some((value, fork))` thus you
-    /// get a write access to the blockchain state. Otherwise this method returns
-    /// an occurred error.
-    pub fn verify_caller<F, T>(&self, predicate: F) -> Option<(T, &Fork)>
-    where
-        F: Fn(&Caller) -> Option<T>,
-    {
-        // TODO Think about returning structure with the named fields instead of unnamed tuple
-        // to make code more clear. [ECR-3222]
-        predicate(&self.inner.caller).map(|result| (result, self.inner.fork))
-    }
-}
-
-/// Provide context for the `before_commit` handler.
-#[derive(Debug)]
-pub struct BeforeCommitContext<'a> {
-    /// Service instance associated with the current context.
-    pub instance: InstanceDescriptor<'a>,
-    /// The current state of the blockchain. It includes the new, not-yet-committed, changes to
-    /// the database made by the previous transactions already executed in this block.
-    pub fork: &'a Fork,
-    /// Reference to the underlying runtime dispatcher.
-    dispatcher: &'a DispatcherRef<'a>,
-}
-
-impl<'a> BeforeCommitContext<'a> {
-    /// Creates a new `BeforeCommit` context.
-    pub(crate) fn new(
-        instance: InstanceDescriptor<'a>,
-        fork: &'a Fork,
-        dispatcher: &'a DispatcherRef<'a>,
-    ) -> Self {
-        Self {
-            instance,
-            fork,
-            dispatcher,
-        }
-    }
-
-    // TODO This method is hidden until it is fully tested in next releases. [ECR-3493]
-    #[doc(hidden)]
-    /// Create a client to call interface methods of the specified service instance.
-    pub fn interface<T>(&self, called: InstanceId) -> T
-    where
-        T: From<CallContext<'a>>,
-    {
-        self.call_context(called).into()
-    }
-
-    // TODO This method is hidden until it is fully tested in next releases. [ECR-3493]
-    #[doc(hidden)]
-    /// Creates a context to call interfaces of the specified service instance.
-    pub fn call_context(&self, called: InstanceId) -> CallContext<'a> {
-        CallContext::new(self.fork, self.dispatcher, self.instance.id, called)
-    }
-
-    /// Adds a configuration update to pending actions. These changes will be applied immediately
-    /// before the block commit.
-    ///
-    /// Only the supervisor service is allowed to perform this action.
-    #[doc(hidden)]
-    pub fn update_config(&self, changes: Vec<ConfigChange>) {
-        self.dispatcher.dispatch_action(
-            self.instance.id,
-            dispatcher::Action::UpdateConfig {
-                caller_instance_id: self.instance.id,
-                changes,
-            },
-        )
-    }
-}
-
->>>>>>> 5939be1a
 /// Provide context for the `after_commit` handler.
 pub struct AfterCommitContext<'a> {
     /// Service instance associated with the current context.
