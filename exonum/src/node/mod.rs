--- conflicted
+++ resolved
@@ -181,16 +181,11 @@
         let mut whitelist = config.listener.whitelist;
         whitelist.set_validators(stored.validator_keys.iter().map(|x| x.consensus_key));
         let mut state = State::new(validator_id,
-<<<<<<< HEAD
                                config.listener.consensus_public_key,
                                config.listener.consensus_secret_key,
                                config.service.service_public_key,
                                config.service.service_secret_key,
-=======
-                               config.listener.public_key,
-                               config.listener.secret_key,
                                config.mempool.tx_pool_capacity,
->>>>>>> 6b8b689a
                                whitelist,
                                stored,
                                connect,
@@ -440,14 +435,11 @@
                 whitelist: node_cfg.whitelist,
                 address: node_cfg.listen_address,
             },
-<<<<<<< HEAD
             service: ServiceConfig {
                 service_public_key: node_cfg.service_public_key,
                 service_secret_key: node_cfg.service_secret_key,
             },
-=======
             mempool: node_cfg.mempool,
->>>>>>> 6b8b689a
             network: node_cfg.network,
             events: events_cfg,
             peer_discovery: node_cfg.peers,
