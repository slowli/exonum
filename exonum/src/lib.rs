--- conflicted
+++ resolved
@@ -58,9 +58,7 @@
 extern crate tokio_core;
 extern crate tokio_io;
 extern crate tokio_retry;
-<<<<<<< HEAD
 extern crate os_info;
-=======
 #[macro_use]
 extern crate failure;
 #[cfg(test)]
@@ -68,7 +66,6 @@
 extern crate lazy_static;
 #[cfg(test)]
 extern crate tempdir;
->>>>>>> e451c7de
 
 #[macro_use]
 pub mod encoding;
