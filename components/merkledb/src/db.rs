--- conflicted
+++ resolved
@@ -139,13 +139,10 @@
     }
 }
 
-<<<<<<< HEAD
-=======
 /// Cell holding changes for a specific view. Mutable view borrows take changes out
 /// of the `Option` and unwraps `Rc` into inner data, while immutable borrows clone inner `Rc`.
 type ChangesCell = Option<Rc<ViewChanges>>;
 
->>>>>>> a6e0bf66
 #[derive(Debug, Default)]
 pub struct WorkingPatch {
     changes: RefCell<HashMap<IndexAddress, ChangesCell>>,
@@ -231,18 +228,9 @@
         self.changes.borrow().is_empty()
     }
 
-<<<<<<< HEAD
-    /// Returns a mutable reference to the changes corresponding to a certain index.
-    ///
-    /// # Panics
-    ///
-    /// If an index with the `address` already exists in `Fork` that uses this patch.
-    pub fn changes_mut(&self, address: &IndexAddress) -> ChangesRef {
-=======
     /// Takes a cell with changes for a specific `View` out of the patch.
     /// The returned cell is guaranteed to contain an `Rc` with an exclusive ownership.
     fn take_view_changes(&self, address: &IndexAddress) -> ChangesCell {
->>>>>>> a6e0bf66
         let view_changes = {
             let mut changes = self.changes.borrow_mut();
             let view_changes = changes.get_mut(address).map(Option::take);
@@ -430,23 +418,6 @@
 /// **Note.** Unless stated otherwise, "key" in the method descriptions below refers
 /// to a full key (a string column family name + key as an array of bytes within the family).
 ///
-<<<<<<< HEAD
-/// **Note.** It is possible to create only one instance of index with the specified name based on a
-/// single fork. This restriction is due to impossibility to obtain multiple mutable references to
-/// the same change set inside the fork.
-///
-/// For example the code below will panic at runtime.
-///
-/// ```rust, no_run
-/// use exonum_merkledb::{TemporaryDB, ListIndex, Database};
-/// let db = TemporaryDB::new();
-/// let fork = db.fork();
-///
-/// let index1: ListIndex<_, u8> = ListIndex::new("index", &fork);
-/// // This code will panic at runtime.
-/// let index2: ListIndex<_, u8> = ListIndex::new("index", &fork);
-/// ```
-=======
 /// # Borrow checking
 ///
 /// It is possible to create only one instance of index with the specified `IndexAddress` based on a
@@ -484,7 +455,6 @@
 /// Shared references work like `RefCell::borrow()`; it is a runtime error to try to obtain
 /// a shared reference to an index if there is an exclusive reference to the same index,
 /// and vice versa.
->>>>>>> a6e0bf66
 ///
 /// [`Snapshot`]: trait.Snapshot.html
 /// [`put`]: #method.put
@@ -496,11 +466,8 @@
 /// [`commit`]: #method.commit
 /// [`flush`]: #method.flush
 /// [`rollback`]: #method.rollback
-<<<<<<< HEAD
-=======
 /// [`readonly`]: #method.readonly
 /// [`RefCell::borrow_mut()`]: https://doc.rust-lang.org/std/cell/struct.RefCell.html#method.borrow_mut
->>>>>>> a6e0bf66
 #[derive(Debug)]
 pub struct Fork {
     patch: Patch,
@@ -646,11 +613,7 @@
     }
 
     /// Return an iterator over the underlying changes.
-<<<<<<< HEAD
-    pub fn iter(&self) -> HmIter<String, Changes> {
-=======
     pub fn iter(&self) -> HmIter<'_, String, Changes> {
->>>>>>> a6e0bf66
         self.changes.iter()
     }
 }
@@ -776,13 +739,8 @@
     }
 }
 
-<<<<<<< HEAD
-impl<'a> IndexAccess for &'a Fork {
-    type Changes = ChangesRef<'a>;
-=======
 impl<'a> RawAccess for &'a Fork {
     type Changes = ChangesMut<'a>;
->>>>>>> a6e0bf66
 
     fn snapshot(&self) -> &dyn Snapshot {
         &self.patch
@@ -793,11 +751,6 @@
     }
 }
 
-<<<<<<< HEAD
-impl AsRef<dyn Snapshot> for Fork {
-    fn as_ref(&self) -> &dyn Snapshot {
-        &self.patch
-=======
 impl RawAccess for Rc<Fork> {
     type Changes = ChangesMut<'static>;
 
@@ -812,7 +765,6 @@
             key: address.clone(),
             parent: WorkingPatchRef::Owned(Self::clone(self)),
         }
->>>>>>> a6e0bf66
     }
 }
 
@@ -894,8 +846,6 @@
     }
 }
 
-<<<<<<< HEAD
-=======
 impl Snapshot for Box<dyn Snapshot> {
     fn get(&self, name: &str, key: &[u8]) -> Option<Vec<u8>> {
         self.as_ref().get(name, key)
@@ -910,7 +860,6 @@
     }
 }
 
->>>>>>> a6e0bf66
 impl<'a, T> ForkIter<'a, T>
 where
     T: StdIterator<Item = (&'a Vec<u8>, &'a Change)>,
@@ -1029,31 +978,19 @@
 }
 
 impl fmt::Debug for dyn Database {
-<<<<<<< HEAD
-    fn fmt(&self, f: &mut fmt::Formatter) -> fmt::Result {
-=======
     fn fmt(&self, f: &mut fmt::Formatter<'_>) -> fmt::Result {
->>>>>>> a6e0bf66
         f.debug_struct("Database").finish()
     }
 }
 
 impl fmt::Debug for dyn Snapshot {
-<<<<<<< HEAD
-    fn fmt(&self, f: &mut fmt::Formatter) -> fmt::Result {
-=======
     fn fmt(&self, f: &mut fmt::Formatter<'_>) -> fmt::Result {
->>>>>>> a6e0bf66
         f.debug_struct("Snapshot").finish()
     }
 }
 
 impl fmt::Debug for dyn Iterator {
-<<<<<<< HEAD
-    fn fmt(&self, f: &mut fmt::Formatter) -> fmt::Result {
-=======
     fn fmt(&self, f: &mut fmt::Formatter<'_>) -> fmt::Result {
->>>>>>> a6e0bf66
         f.debug_struct("Iterator").finish()
     }
 }
