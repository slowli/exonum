[package]
name = "exonum-crypto"
version = "0.11.0"
edition = "2018"
authors = ["The Exonum Team <exonum@bitfury.com>"]
homepage = "https://exonum.com/"
repository = "https://github.com/exonum/exonum"
documentation = "https://docs.rs/exonum-crypto"
license = "Apache-2.0"
keywords = ["exonum", "cryptography", "library"]
categories = ["cryptography", "hashing"]
description = "Cryptography related types, constants, traits and functions."

[dependencies]
byteorder = { version = "1.2.7", features = [ "i128" ] }
chrono = "0.4.6"
hex = "0.3.2"
hex-buffer-serde = "0.2.0"
pwbox = "0.1.4"
rand = "0.6"
<<<<<<< HEAD
rust_decimal = "0.11.2"
=======
rust_decimal = "1.0"
>>>>>>> f6deb4c7
serde = "1.0.10"
serde_derive = "1.0.64"
serde_json = "1.0.19"
toml = "0.5.0"
uuid = "0.7.1"
exonum_sodiumoxide = { version = "0.0.22", optional = true }

[dev-dependencies]
tempdir = "0.3.7"

[features]
default = ["sodiumoxide-crypto"]
sodiumoxide-crypto = ["exonum_sodiumoxide"]<|MERGE_RESOLUTION|>--- conflicted
+++ resolved
@@ -18,11 +18,7 @@
 hex-buffer-serde = "0.2.0"
 pwbox = "0.1.4"
 rand = "0.6"
-<<<<<<< HEAD
-rust_decimal = "0.11.2"
-=======
 rust_decimal = "1.0"
->>>>>>> f6deb4c7
 serde = "1.0.10"
 serde_derive = "1.0.64"
 serde_json = "1.0.19"
