--- conflicted
+++ resolved
@@ -16,20 +16,7 @@
 use exonum::runtime::rust::CallContext;
 use exonum_proto::ProtobufConvert;
 
-<<<<<<< HEAD
-use exonum_merkledb::{Fork, Snapshot};
-
-use exonum::{
-    blockchain::{ExecutionError, ExecutionResult, Schema, Transaction, TransactionContext},
-    crypto::{PublicKey, SecretKey},
-    messages::{Message, RawTransaction, Signed},
-};
-
-use super::{proto, SERVICE_ID};
-use crate::schema::TimeSchema;
-=======
 use crate::{proto, schema::TimeSchema, TimeService};
->>>>>>> a6e0bf66
 
 /// Common errors emitted by transactions during execution.
 #[derive(Debug, IntoExecutionError)]
