--- conflicted
+++ resolved
@@ -1072,12 +1072,8 @@
             node_keys,
             config_manager: None,
             plugins: vec![],
-<<<<<<< HEAD
             pool_manager: Box::new(StandardPoolManager::default()),
-=======
-            block_proposer: Box::new(StandardProposer),
             disable_signals: false,
->>>>>>> 0d5d308a
         }
     }
 
@@ -1158,15 +1154,10 @@
             self.node_keys,
             self.config_manager,
             self.plugins,
-<<<<<<< HEAD
             self.pool_manager,
-        )
-=======
-            self.block_proposer,
         );
         node.disable_signals = self.disable_signals;
         node
->>>>>>> 0d5d308a
     }
 }
 
