--- conflicted
+++ resolved
@@ -31,165 +31,12 @@
     time::Duration,
 };
 
-<<<<<<< HEAD
-use exonum_node::{
-    generate_testnet_config,
-    pool::{SkipEmptyBlocks, StandardPoolManager},
-    Node, NodeBuilder, NodeConfig, ShutdownHandle,
-};
-
-#[derive(Debug)]
-struct RunHandle {
-    blockchain: Blockchain,
-    node_task: JoinHandle<()>,
-    shutdown_handle: ShutdownHandle,
-}
-
-impl RunHandle {
-    fn new(node: Node) -> Self {
-        let blockchain = node.blockchain().to_owned();
-        let shutdown_handle = node.shutdown_handle();
-        let node_task = node.run().unwrap_or_else(|err| panic!("{}", err));
-        Self {
-            blockchain,
-            shutdown_handle,
-            node_task: tokio::spawn(node_task),
-        }
-    }
-
-    async fn join(self) {
-        self.shutdown_handle.shutdown().await.unwrap();
-        self.node_task.await.unwrap();
-    }
-}
-
-#[exonum_interface(auto_ids)]
-trait DummyInterface<Ctx> {
-    type Output;
-    fn timestamp(&self, context: Ctx, _value: u64) -> Self::Output;
-}
-
-#[derive(Debug, Clone, ServiceDispatcher, ServiceFactory)]
-#[service_dispatcher(implements("DummyInterface"))]
-#[service_factory(
-    artifact_name = "after-commit",
-    artifact_version = "1.0.0",
-    proto_sources = "exonum::proto::schema",
-    service_constructor = "CommitWatcherService::new_instance"
-)]
-struct CommitWatcherService(mpsc::UnboundedSender<()>);
-
-impl CommitWatcherService {
-    const ID: InstanceId = 2;
-
-    fn new_instance(&self) -> Box<dyn Service> {
-        Box::new(self.clone())
-    }
-}
-
-impl Service for CommitWatcherService {
-    fn after_commit(&self, _context: AfterCommitContext<'_>) {
-        self.0.unbounded_send(()).ok();
-    }
-}
-
-impl DummyInterface<ExecutionContext<'_>> for CommitWatcherService {
-    type Output = Result<(), ExecutionError>;
-
-    fn timestamp(&self, _context: ExecutionContext<'_>, _value: u64) -> Self::Output {
-        Ok(())
-    }
-}
-
-#[derive(Debug, ServiceDispatcher)]
-struct StartCheckerService;
-
-impl Service for StartCheckerService {}
-
-#[derive(Debug, ServiceFactory)]
-#[service_factory(
-    artifact_name = "configure",
-    artifact_version = "1.0.2",
-    proto_sources = "exonum::proto::schema",
-    service_constructor = "StartCheckerServiceFactory::new_instance"
-)]
-struct StartCheckerServiceFactory(pub Arc<Mutex<u64>>);
-
-impl StartCheckerServiceFactory {
-    fn new_instance(&self) -> Box<dyn Service> {
-        *self.0.lock().unwrap() += 1;
-        Box::new(StartCheckerService)
-    }
-}
-
-#[derive(Clone, Copy, Default)]
-struct Options {
-    slow_blocks: bool,
-    skip_empty_blocks: bool,
-    http_start_port: Option<u16>,
-}
-
-fn run_nodes(
-    count: u16,
-    start_port: u16,
-    options: Options,
-) -> (Vec<RunHandle>, Vec<mpsc::UnboundedReceiver<()>>) {
-    let mut node_handles = Vec::new();
-    let mut commit_rxs = Vec::new();
-
-    let it = generate_testnet_config(count, start_port)
-        .into_iter()
-        .enumerate();
-    for (i, (mut node_cfg, node_keys)) in it {
-        let (commit_tx, commit_rx) = mpsc::unbounded();
-        if options.slow_blocks {
-            node_cfg.consensus.first_round_timeout = 20_000;
-            node_cfg.consensus.min_propose_timeout = 10_000;
-            node_cfg.consensus.max_propose_timeout = 10_000;
-        }
-        if let Some(start_port) = options.http_start_port {
-            let addr = SocketAddr::new(Ipv4Addr::LOCALHOST.into(), start_port + i as u16);
-            node_cfg.api.public_api_address = Some(addr);
-        }
-
-        let service = CommitWatcherService(commit_tx);
-        let artifact = service.artifact_id();
-        let instance = artifact
-            .clone()
-            .into_default_instance(CommitWatcherService::ID, "commit-watcher");
-        let genesis_cfg = GenesisConfigBuilder::with_consensus_config(node_cfg.consensus.clone())
-            .with_artifact(artifact)
-            .with_instance(instance)
-            .build();
-
-        let db = TemporaryDB::new();
-        let mut node_builder = NodeBuilder::new(db, node_cfg, node_keys)
-            .with_genesis_config(genesis_cfg)
-            .with_runtime_fn(|channel| {
-                RustRuntime::builder()
-                    .with_factory(service)
-                    .build(channel.endpoints_sender())
-            });
-        if options.skip_empty_blocks {
-            let pool_manager = SkipEmptyBlocks::new(StandardPoolManager::default());
-            node_builder = node_builder.with_pool_manager(pool_manager);
-        }
-        let node = node_builder.build();
-
-        node_handles.push(RunHandle::new(node));
-        commit_rxs.push(commit_rx);
-    }
-
-    (node_handles, commit_rxs)
-}
-=======
 use exonum_node::{generate_testnet_config, NodeBuilder, NodeConfig};
 
 pub mod common;
 use crate::common::{
     run_nodes, CommitWatcherService, DummyInterface, Options, RunHandle, StartCheckerServiceFactory,
 };
->>>>>>> 0d5d308a
 
 #[tokio::test]
 async fn nodes_commit_blocks() {
