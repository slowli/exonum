language: rust
cache: cargo
sudo: required
dist: trusty
before_install:
- rustup override set nightly-2017-01-08
- rustc --version
- cargo --version
- sudo add-apt-repository -y ppa:chris-lea/libsodium
- sudo apt-get -qq update
install:
- sudo apt-get -qq --yes install gcc g++ make libsodium-dev libleveldb-dev libssl-dev
- cargo install rustfmt --force
script:
<<<<<<< HEAD
- cargo fmt -p configuration_service -- --write-mode=diff
- cd sandbox_tests && cargo fmt -p sandbox_tests -- --write-mode=diff
- cd ..
- cargo check --features clippy --verbose
- cargo build --release --verbose
- cargo test --manifest-path sandbox_tests/Cargo.toml --verbose
=======
- cargo check --features clippy 
- cargo build --release 
- RUST_LOG=off cargo test --manifest-path sandbox_tests/Cargo.toml 
>>>>>>> 423933f0
notifications:
  slack:
    rooms:
      secure: N3SOzAK7F4v3zAcvFBLdJmLJkLEpsp+euo75MErBmnk+goX18MAdXxJPIUA5ZPUHaO3pxtF0dB2U3G3b+AyF6rHTLxPTapa8M7N1i0p7LI7DyJGJ1rSnSmVpaX0C6a1dmzotCAF2WkyJWQwT5hq79VPbxIRsOuLDwxjPJwUffk8gDyTVHqqSb8KI9FPgsLpx54/TJJLmPYY2w8/+eZCjrgH0SZc9OX2ux29LflIGuRjKbYxrSkQrcQblr5Ak5k0YUfFeZ5NnQq5OE40wE7eBEVB8DK7lhgEeuMSTSat+/ShVINLZwL3aaCiHuF3VYlUtRjaEouoCatdGlvwNjo5DpKX81nXJoEjB0iQzZrDHIkbVPVOkkkBtWVuKCHue2nYb+rsI2kgtbjqb173JA/j2uZxYnc9xIEUe/VrqmZsXTyiUC7KCQc3Lk7A1juxUzn0gbzQkKcCeL48dEcnaAGrMqYY3P1O6I4U+LUlmixOTrEWEsXNQlLv0Ud9w+ZDjW+if0NxwB0jUgCB2cP6N1Wzyt0O3TwZ3+b6uyM2WrUYAv/mPu8FlUTZhJ33IvqtPTqsg6k4yZ2S8uBAmYCSjBLGDWusRKxwNep9s4VnhF7mqLr4U/y4FqvwnCKgx+7Nzcfoj4A9L6SO+kog1CUs3voLX2U96emGBZ/1Gs/o6KjoikHw=<|MERGE_RESOLUTION|>--- conflicted
+++ resolved
@@ -12,18 +12,12 @@
 - sudo apt-get -qq --yes install gcc g++ make libsodium-dev libleveldb-dev libssl-dev
 - cargo install rustfmt --force
 script:
-<<<<<<< HEAD
 - cargo fmt -p configuration_service -- --write-mode=diff
 - cd sandbox_tests && cargo fmt -p sandbox_tests -- --write-mode=diff
 - cd ..
-- cargo check --features clippy --verbose
-- cargo build --release --verbose
-- cargo test --manifest-path sandbox_tests/Cargo.toml --verbose
-=======
 - cargo check --features clippy 
 - cargo build --release 
 - RUST_LOG=off cargo test --manifest-path sandbox_tests/Cargo.toml 
->>>>>>> 423933f0
 notifications:
   slack:
     rooms:
