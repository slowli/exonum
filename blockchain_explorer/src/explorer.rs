use serde::Serialize;
use serde_json::Value;

use std::cmp;

use exonum::storage::{Map, List, Result as StorageResult};
use exonum::crypto::Hash;
use exonum::blockchain::{Schema, Blockchain};

use api::HexField;

pub struct BlockchainExplorer<'a> {
    blockchain: &'a Blockchain,
}

pub trait TransactionInfo: Serialize {}

#[derive(Debug, Serialize)]
pub struct BlockInfo {
    height: u64,
    proposer: u32,

    hash: HexField<Hash>,
    state_hash: HexField<Hash>,
    tx_hash: HexField<Hash>,
    tx_count: u64,
    precommits_count: u64,
    txs: Option<Vec<Value>>,
}

impl<'a> BlockchainExplorer<'a> {
    pub fn new(blockchain: &'a Blockchain) -> BlockchainExplorer {
        BlockchainExplorer { blockchain: blockchain }
    }

    pub fn tx_info(&self, tx_hash: &Hash) -> StorageResult<Option<Value>> {
        let tx = Schema::new(&self.blockchain.view())
            .transactions()
            .get(tx_hash)?;
        match tx {
            Some(raw_tx) => {
                Ok(self.blockchain
                       .tx_from_raw(raw_tx)
                       .and_then(|t| Some(t.info())))
            }
            None => Ok(None),
        }

    }

    pub fn block_info(&self,
                      block_hash: &Hash,
                      full_info: bool)
                      -> StorageResult<Option<BlockInfo>> {
        let b = self.blockchain.clone();
        let view = b.view();
        let schema = Schema::new(&view);
        let block = schema.blocks().get(block_hash)?;
        if let Some(block) = block {
            let height = block.height();
            let (txs, txs_count) = {
                if full_info {
                    let txs = self.block_txs(block.height())?;
                    let txs_count = txs.len() as u64;
                    (Some(txs), txs_count)
                } else {
                    (None, schema.block_txs(height).len()? as u64)
                }
            };

            let config = schema.get_actual_configuration()?;
            // TODO Find more common solution
            // FIXME this code was copied from state.rs
            let proposer = ((height + block.propose_round() as u64) %
                            (config.validators.len() as u64)) as u32;

            let precommits_count = schema.precommits(block_hash).len()? as u64;
            let info = BlockInfo {
                height: height,
                proposer: proposer,

                hash: HexField(*block_hash),
                state_hash: HexField(*block.state_hash()),
                tx_hash: HexField(*block.tx_hash()),
                tx_count: txs_count,
                precommits_count: precommits_count,
                txs: txs,
            };
            Ok(Some(info))
        } else {
            Ok(None)
        }
    }

    fn block_txs(&self, height: u64) -> StorageResult<Vec<Value>> {
        let b = self.blockchain.clone();
        let view = b.view();
        let schema = Schema::new(&view);
        let txs = schema.block_txs(height);
        let tx_count = txs.len()?;

        let mut v = Vec::new();
        for i in 0..tx_count {
            if let Some(tx_hash) = txs.get(i)? {
                if let Some(tx_info) = self.tx_info(&tx_hash)? {
                    v.push(tx_info);
                }
            }
        }
        Ok(v)
    }

    pub fn block_info_with_height(&self, height: u64) -> StorageResult<Option<BlockInfo>> {
<<<<<<< HEAD
        if let Some(block_hash) = Schema::new(&self.blockchain.view()).block_hash_by_height(height)? {
=======
        if let Some(block_hash) = Schema::new(&self.blockchain.view())
               .heights()
               .get(height)? {
>>>>>>> 1a3814c2
            self.block_info(&block_hash, true)
        } else {
            Ok(None)
        }
    }

    pub fn blocks_range(&self, count: u64, from: Option<u64>) -> StorageResult<Vec<BlockInfo>> {
        let b = self.blockchain.clone();
        let view = b.view();
        let schema = Schema::new(&view);
        let hashes = schema.block_hashes_by_height();

        let max_len = hashes.len()?;
        let to = from.map(|x| cmp::min(x, max_len)).unwrap_or(max_len);
        let from = to.checked_sub(count).unwrap_or(0);

        let mut v = Vec::new();
        for height in (from..to).rev() {
            if let Some(ref h) = hashes.get(height)? {
                if let Some(block_info) = self.block_info(h, false)? {
                    v.push(block_info);
                }
            }
        }
        Ok(v)
    }
}<|MERGE_RESOLUTION|>--- conflicted
+++ resolved
@@ -111,13 +111,7 @@
     }
 
     pub fn block_info_with_height(&self, height: u64) -> StorageResult<Option<BlockInfo>> {
-<<<<<<< HEAD
         if let Some(block_hash) = Schema::new(&self.blockchain.view()).block_hash_by_height(height)? {
-=======
-        if let Some(block_hash) = Schema::new(&self.blockchain.view())
-               .heights()
-               .get(height)? {
->>>>>>> 1a3814c2
             self.block_info(&block_hash, true)
         } else {
             Ok(None)
