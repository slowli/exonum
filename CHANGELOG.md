--- conflicted
+++ resolved
@@ -7,6 +7,12 @@
 
 ## [Unreleased]
 
+### Added
+- Added `StorageValue` implementation for `bool`. (#385)
+
+### Changed
+- `Transaction` `execute` method now returns `u8` instead of `()`. (#385)
+
 ## 0.4 - 2017-12-08
 
 ### Added
@@ -14,12 +20,8 @@
 - Added a new function `merge_sync`. In this function a write will be flushed from the operating system buffer cache before the write is considered complete. (#368)
 - Added conversion into boxed values for values which implement `Service` or `Transaction` traits. (#366)
 - Added constructor for the `ServiceContext` which can be useful for the alternative node implementations. (#366)
-<<<<<<< HEAD
-- Added `StorageValue` implementation for `bool`. (#385)
-=======
 - Implemented `AsRef<RawMessage>` for any Exonum messages that were created using the `message!` macro. (#372)
 - Implemented additional checks for conversion from raw message. (#372)
->>>>>>> b1e291ae
 
 ### Changed
 - Changed a signature of `open` function in a `rocksdb` module. `RocksDBOptions` should pass by the reference. (#369)
@@ -30,9 +32,6 @@
 - `mount_*_api` methods in `Blockchain` instance now do not require `ApiContext`. (#366)
 - Rename method `last_height` to `height` in `Schema`. (#379)
 - `last_block` now returns `Block` instead of `Option<Block>`. (#379)
-<<<<<<< HEAD
-- `Transaction` `execute` method now returns `u8` instead of `()`. (#385)
-=======
 - Replaced `rocksdb` commandline parameter to more generic `db-path`. (#376)
 - Obsolete trait `HexValue` replaced by the `FromHex` and `ToHex` traits. (#372)
 - Changed `Patch` and `Changes` from typedefs into opaque structures. (#371)
@@ -42,7 +41,6 @@
 - Removed `round` method from the `ServiceContext`. (#366)
 - Removed redundant `FromRaw` trait. (#372)
 - Removed redundant `current_height` method in `Schema`. (#379)
->>>>>>> b1e291ae
 
 ### Fixed
 - Fixed `crate_authors!` macro usage, this macro can't return static string in new clap version. (#370)
